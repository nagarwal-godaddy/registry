package database

import (
	"context"
	"errors"
	"fmt"
	"log"
	"time"

	"github.com/google/uuid"
	"github.com/modelcontextprotocol/registry/internal/model"
	"go.mongodb.org/mongo-driver/bson"
	"go.mongodb.org/mongo-driver/mongo"
	"go.mongodb.org/mongo-driver/mongo/options"
)

// MongoDB is an implementation of the Database interface using MongoDB
type MongoDB struct {
	client                 *mongo.Client
	database               *mongo.Database
	serverCollection       *mongo.Collection
	verificationCollection *mongo.Collection
}

// NewMongoDB creates a new instance of the MongoDB database
func NewMongoDB(ctx context.Context, connectionURI, databaseName, collectionName, verificationCollectionName string) (*MongoDB, error) {
	// Set client options and connect to MongoDB
	clientOptions := options.Client().ApplyURI(connectionURI)
	client, err := mongo.Connect(ctx, clientOptions)
	if err != nil {
		return nil, err
	}

	// Ping the MongoDB server to verify the connection
	if err = client.Ping(ctx, nil); err != nil {
		return nil, err
	}

	// Get database and collection
	database := client.Database(databaseName)
	serverCollection := database.Collection(collectionName)
	verificationCollection := database.Collection(verificationCollectionName)

	// Create indexes for better query performance
	models := []mongo.IndexModel{
		{
			Keys: bson.D{bson.E{Key: "name", Value: 1}},
		},
		{
			Keys:    bson.D{bson.E{Key: "id", Value: 1}},
			Options: options.Index().SetUnique(true),
		},
		// add an index for the combination of name and version
		{
			Keys:    bson.D{bson.E{Key: "name", Value: 1}, bson.E{Key: "version_detail.version", Value: 1}},
			Options: options.Index().SetUnique(true),
		},
	}

	_, err = serverCollection.Indexes().CreateMany(ctx, models)
	if err != nil {
		// Mongo will error if the index already exists, we can ignore this and continue.
		var commandError mongo.CommandError
		if errors.As(err, &commandError) && commandError.Code != 86 {
			return nil, err
		}
		log.Printf("Indexes already exists, skipping.")
	}

	// Create indexes for verification collection
	verificationIndexes := []mongo.IndexModel{
		{
			Keys:    bson.D{bson.E{Key: "domain", Value: 1}},
			Options: options.Index().SetUnique(true),
		},
	}

	_, err = verificationCollection.Indexes().CreateMany(ctx, verificationIndexes)
	if err != nil {
		// Mongo will error if the index already exists, we can ignore this and continue.
		var commandError mongo.CommandError
		if errors.As(err, &commandError) && commandError.Code != 86 {
			return nil, err
		}
		log.Printf("Verification collection indexes already exist, skipping.")
	}

	return &MongoDB{
		client:                 client,
		database:               database,
		serverCollection:       serverCollection,
		verificationCollection: verificationCollection,
	}, nil
}

// List retrieves MCPRegistry entries with optional filtering and pagination
func (db *MongoDB) List(
	ctx context.Context,
	filter map[string]any,
	cursor string,
	limit int,
) ([]*model.Server, string, error) {
	if limit <= 0 {
		// Set default limit if not provided
		limit = 10
	}

	if ctx.Err() != nil {
		return nil, "", ctx.Err()
	}

	// Convert Go map to MongoDB filter
	mongoFilter := bson.M{
		"version_detail.is_latest": true,
	}
	// Map common filter keys to MongoDB document paths
	for k, v := range filter {
		// Handle nested fields with dot notation
		switch k {
		case "version":
			mongoFilter["version_detail.version"] = v
		case "name":
			mongoFilter["name"] = v
		default:
			mongoFilter[k] = v
		}
	}

	// Setup pagination options
	findOptions := options.Find()

	// If cursor is provided, add condition to filter to only get records after the cursor
	if cursor != "" {
		// Validate that the cursor is a valid UUID
		if _, err := uuid.Parse(cursor); err != nil {
			return nil, "", fmt.Errorf("invalid cursor format: %w", err)
		}

		// Fetch the document at the cursor to get its sort values
		var cursorDoc model.Server
		err := db.serverCollection.FindOne(ctx, bson.M{"id": cursor}).Decode(&cursorDoc)
		if err != nil {
			if !errors.Is(err, mongo.ErrNoDocuments) {
				return nil, "", err
			}
			// If cursor document not found, start from beginning
		} else {
			// Use the cursor document's ID to paginate (records with ID > cursor's ID)
			mongoFilter["id"] = bson.M{"$gt": cursor}
		}
	}

	// Set sort order by ID (for consistent pagination)
	findOptions.SetSort(bson.M{"id": 1})

	// Set limit if provided and valid
	if limit > 0 {
		findOptions.SetLimit(int64(limit))
	}

	// Execute find operation with options
	mongoCursor, err := db.serverCollection.Find(ctx, mongoFilter, findOptions)
	if err != nil {
		return nil, "", err
	}
	defer mongoCursor.Close(ctx)

	// Decode results
	var results []*model.Server
	if err = mongoCursor.All(ctx, &results); err != nil {
		return nil, "", err
	}

	// Determine the next cursor
	nextCursor := ""
	if len(results) > 0 && limit > 0 && len(results) >= limit {
		// Use the last item's ID as the next cursor
		nextCursor = results[len(results)-1].ID
	}

	return results, nextCursor, nil
}

// GetByID retrieves a single ServerDetail by its ID
func (db *MongoDB) GetByID(ctx context.Context, id string) (*model.ServerDetail, error) {
	if ctx.Err() != nil {
		return nil, ctx.Err()
	}

	// Create a filter for the ID
	filter := bson.M{"id": id}

	// Find the entry in the database
	var entry model.ServerDetail
	err := db.serverCollection.FindOne(ctx, filter).Decode(&entry)
	if err != nil {
		if errors.Is(err, mongo.ErrNoDocuments) {
			return nil, ErrNotFound
		}
		return nil, fmt.Errorf("error retrieving entry: %w", err)
	}

	// Create and return a ServerDetail from the entry data
	return &entry, nil
}

// Publish adds a new ServerDetail to the database
func (db *MongoDB) Publish(ctx context.Context, serverDetail *model.ServerDetail) error {
	if ctx.Err() != nil {
		return ctx.Err()
	}
	// find a server detail with the same name and check that the current version is greater than the existing one
	filter := bson.M{
		"name":                     serverDetail.Name,
		"version_detail.is_latest": true,
	}

	var existingEntry model.ServerDetail
	err := db.serverCollection.FindOne(ctx, filter).Decode(&existingEntry)
	if err != nil && !errors.Is(err, mongo.ErrNoDocuments) {
		return fmt.Errorf("error checking existing entry: %w", err)
	}

	// check that the current version is greater than the existing one
	if serverDetail.VersionDetail.Version <= existingEntry.VersionDetail.Version {
		return fmt.Errorf("version must be greater than existing version")
	}

	serverDetail.ID = uuid.New().String()
	serverDetail.VersionDetail.IsLatest = true
	serverDetail.VersionDetail.ReleaseDate = time.Now().Format(time.RFC3339)

	// Insert the entry into the database
	_, err = db.serverCollection.InsertOne(ctx, serverDetail)
	if err != nil {
		if mongo.IsDuplicateKeyError(err) {
			return ErrAlreadyExists
		}
		return fmt.Errorf("error inserting entry: %w", err)
	}

	// update the existing entry to not be the latest version
	if existingEntry.ID != "" {
		_, err = db.serverCollection.UpdateOne(
			ctx,
			bson.M{"id": existingEntry.ID},
			bson.M{"$set": bson.M{"version_detail.islatest": false}})
		if err != nil {
			return fmt.Errorf("error updating existing entry: %w", err)
		}
	}

	return nil
}

// ImportSeed imports initial data from a seed file into MongoDB
func (db *MongoDB) ImportSeed(ctx context.Context, seedFilePath string) error {
	// Read the seed file
	servers, err := ReadSeedFile(seedFilePath)
	if err != nil {
		return fmt.Errorf("failed to read seed file: %w", err)
	}

	collection := db.serverCollection

	log.Printf("Importing %d servers into collection %s", len(servers), collection.Name())

	for i, server := range servers {
		if server.ID == "" || server.Name == "" {
			log.Printf("Skipping server %d: ID or Name is empty", i+1)
			continue
		}

		if server.VersionDetail.Version == "" {
			server.VersionDetail.Version = "0.0.1-seed"
			server.VersionDetail.ReleaseDate = time.Now().Format(time.RFC3339)
			server.VersionDetail.IsLatest = true
		}

		// Create filter based on server ID
		filter := bson.M{"id": server.ID}

		// Create update document
		update := bson.M{"$set": server}

		// Use upsert to create if not exists or update if exists
		opts := options.Update().SetUpsert(true)
		result, err := collection.UpdateOne(ctx, filter, update, opts)
		if err != nil {
			log.Printf("Error importing server %s: %v", server.ID, err)
			continue
		}

		switch {
		case result.UpsertedCount > 0:
			log.Printf("[%d/%d] Created server: %s", i+1, len(servers), server.Name)
		case result.ModifiedCount > 0:
			log.Printf("[%d/%d] Updated server: %s", i+1, len(servers), server.Name)
		default:
			log.Printf("[%d/%d] Server already up to date: %s", i+1, len(servers), server.Name)
		}
	}

	log.Println("MongoDB database import completed successfully")
	return nil
}

// Close closes the database connection
func (db *MongoDB) Close() error {
	return db.client.Disconnect(context.Background())
}

// Connection returns information about the database connection
func (db *MongoDB) Connection() *ConnectionInfo {
	isConnected := false
	// Check if the client is connected
	if db.client != nil {
		// A quick ping with 1 second timeout to verify connection
		ctx, cancel := context.WithTimeout(context.Background(), time.Second)
		defer cancel()
		err := db.client.Ping(ctx, nil)
		isConnected = (err == nil)
	}

	return &ConnectionInfo{
		Type:        ConnectionTypeMongoDB,
		IsConnected: isConnected,
		Raw:         db.client,
	}
}

// StoreVerificationToken stores a verification token for a domain (adds to pending tokens)
func (db *MongoDB) StoreVerificationToken(ctx context.Context, domain string, token *model.VerificationToken) error {
	// Try to get existing verification data first
	filter := bson.M{"domain": domain}

	var existingVerification model.DomainVerification
	err := db.verificationCollection.FindOne(ctx, filter).Decode(&existingVerification)

	var verificationTokens *model.VerificationTokens

	if err != nil {
		if errors.Is(err, mongo.ErrNoDocuments) {
			// No existing record - create new verification tokens structure
			verificationTokens = &model.VerificationTokens{
				VerifiedToken: nil,
				PendingTokens: []model.VerificationToken{*token},
			}
		} else {
			// Real error occurred
			return fmt.Errorf("failed to check existing verification tokens: %w", err)
		}
	} else {
		// Document exists - check if it has verification tokens
		if existingVerification.VerificationTokens != nil {
			// Add to existing pending tokens
			verificationTokens = existingVerification.VerificationTokens
			verificationTokens.PendingTokens = append(verificationTokens.PendingTokens, *token)
		} else {
			// Document exists but has no verification tokens - create new structure
			verificationTokens = &model.VerificationTokens{
				VerifiedToken: nil,
				PendingTokens: []model.VerificationToken{*token},
			}
		}
	}

	// Prepare the domain verification
	domainVerification := &model.DomainVerification{
		Domain:             domain,
		VerificationTokens: verificationTokens,
	}

	// Use upsert to either insert or update
	opts := options.Replace().SetUpsert(true)
	_, err = db.verificationCollection.ReplaceOne(ctx, filter, domainVerification, opts)
	if err != nil {
		return fmt.Errorf("failed to store verification token: %w", err)
	}

	return nil
} // GetVerificationTokens retrieves verification tokens by domain
func (db *MongoDB) GetVerificationTokens(ctx context.Context, domain string) (*model.VerificationTokens, error) {
	filter := bson.M{
		"domain": domain,
	}

	var domainVerification model.DomainVerification
	err := db.verificationCollection.FindOne(ctx, filter).Decode(&domainVerification)
	if err != nil {
		if errors.Is(err, mongo.ErrNoDocuments) {
			return nil, ErrNotFound
		}
		return nil, fmt.Errorf("failed to get verification tokens: %w", err)
	}

	if domainVerification.VerificationTokens == nil {
		return nil, fmt.Errorf("verification tokens data is missing from domain verification")
	}

<<<<<<< HEAD
	return metadata.VerificationToken, nil
}

// GetVerifiedDomains retrieves all domains that are currently verified
func (db *MongoDB) GetVerifiedDomains(ctx context.Context) ([]string, error) {
	filter := bson.M{
		"domain_verification.status": model.VerificationStatusVerified,
	}

	cursor, err := db.metadataCollection.Find(ctx, filter)
	if err != nil {
		return nil, fmt.Errorf("failed to query verified domains: %w", err)
	}
	defer cursor.Close(ctx)

	var domains []string
	for cursor.Next(ctx) {
		var metadata model.Metadata
		if err := cursor.Decode(&metadata); err != nil {
			log.Printf("Failed to decode metadata: %v", err)
			continue
		}

		if metadata.DomainVerification != nil {
			domains = append(domains, metadata.DomainVerification.Domain)
		}
	}

	if err := cursor.Err(); err != nil {
		return nil, fmt.Errorf("cursor error: %w", err)
	}

	return domains, nil
}

// GetDomainVerification retrieves domain verification details
func (db *MongoDB) GetDomainVerification(ctx context.Context, domain string) (*model.DomainVerification, error) {
	filter := bson.M{
		"domain_verification.domain": domain,
	}

	var metadata model.Metadata
	err := db.metadataCollection.FindOne(ctx, filter).Decode(&metadata)
	if err != nil {
		if errors.Is(err, mongo.ErrNoDocuments) {
			return nil, ErrNotFound
		}
		return nil, fmt.Errorf("failed to get domain verification: %w", err)
	}

	if metadata.DomainVerification == nil {
		return nil, ErrNotFound
	}

	return metadata.DomainVerification, nil
}

// UpdateDomainVerification updates or creates domain verification record
func (db *MongoDB) UpdateDomainVerification(ctx context.Context, domainVerification *model.DomainVerification) error {
	filter := bson.M{
		"domain_verification.domain": domainVerification.Domain,
	}

	update := bson.M{
		"$set": bson.M{
			"domain_verification": domainVerification,
		},
		"$setOnInsert": bson.M{
			"server_id": uuid.New().String(),
		},
	}

	opts := options.Update().SetUpsert(true)
	_, err := db.metadataCollection.UpdateOne(ctx, filter, update, opts)
	if err != nil {
		return fmt.Errorf("failed to update domain verification: %w", err)
	}

	return nil
}

// CleanupOldVerifications removes old verification records before the given time
func (db *MongoDB) CleanupOldVerifications(ctx context.Context, before time.Time) (int, error) {
	filter := bson.M{
		"domain_verification.status": model.VerificationStatusFailed,
		"domain_verification.last_verification_attempt": bson.M{
			"$lt": before,
		},
	}

	result, err := db.metadataCollection.DeleteMany(ctx, filter)
	if err != nil {
		return 0, fmt.Errorf("failed to cleanup old verifications: %w", err)
	}

	return int(result.DeletedCount), nil
=======
	return domainVerification.VerificationTokens, nil
>>>>>>> 57fe1adc
}<|MERGE_RESOLUTION|>--- conflicted
+++ resolved
@@ -398,8 +398,7 @@
 		return nil, fmt.Errorf("verification tokens data is missing from domain verification")
 	}
 
-<<<<<<< HEAD
-	return metadata.VerificationToken, nil
+	return domainVerification.VerificationTokens, nil
 }
 
 // GetVerifiedDomains retrieves all domains that are currently verified
@@ -495,7 +494,4 @@
 	}
 
 	return int(result.DeletedCount), nil
-=======
-	return domainVerification.VerificationTokens, nil
->>>>>>> 57fe1adc
 }